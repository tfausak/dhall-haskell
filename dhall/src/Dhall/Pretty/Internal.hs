--- conflicted
+++ resolved
@@ -61,11 +61,6 @@
 #endif
 import Data.Foldable
 import Data.Monoid ((<>))
-<<<<<<< HEAD
-import Data.Set (Set)
-=======
-import Data.Scientific (Scientific)
->>>>>>> 9d39286e
 import Data.Text (Text)
 import Data.Text.Prettyprint.Doc (Doc, Pretty, space)
 import Dhall.Map (Map)
